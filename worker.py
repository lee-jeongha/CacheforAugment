r""""Contains definitions of the methods used by the _BaseDataLoaderIter workers.

> `_worker_loop_with_multithread`:
> Perform the same operation as `_worker_loop` of Pytorch using multithread. [Pytorch_version: 2.1]
"""

import torch
import random
import queue
from torch._utils import ExceptionWrapper
from typing import Union
from torch.utils.data import _utils
from torch.utils.data._utils.worker import *
from torch.utils.data._utils.worker import _generate_state, _ResumeIteration, _IterableDatasetStopIteration

def _worker_loop_with_multithread(dataset_kind, dataset, index_queue, data_queue,
                                 done_event, auto_collation, collate_fn, drop_last, base_seed, init_fn, worker_id,
                                 num_workers, persistent_workers, shared_seed, num_threads):
    # See NOTE [ Data Loader Multiprocessing Shutdown Logic ] for details on the
    # logic of this function.

    try:
        # Initialize C side signal handlers for SIGBUS and SIGSEGV. Python signal
        # module's handlers are executed after Python returns from C low-level
        # handlers, likely when the same fatal signal had already happened
        # again.
        # https://docs.python.org/3/library/signal.html#execution-of-python-signal-handlers
        signal_handling._set_worker_signal_handlers()

        torch.set_num_threads(1)
        seed = base_seed + worker_id
        random.seed(seed)
        torch.manual_seed(seed)
        if HAS_NUMPY:
            np_seed = _generate_state(base_seed, worker_id)
            import numpy as np
            np.random.seed(np_seed)

        from torch.utils.data import IterDataPipe
        from torch.utils.data.graph_settings import apply_random_seed

        shared_rng = torch.Generator()
        if isinstance(dataset, IterDataPipe):
            assert shared_seed is not None
            shared_rng.manual_seed(shared_seed)
            dataset = apply_random_seed(dataset, shared_rng)

        global _worker_info
        _worker_info = WorkerInfo(id=worker_id, num_workers=num_workers,
                                  seed=seed, dataset=dataset)

        from torch.utils.data import _DatasetKind
        from dataloader import _MultithreadDatasetKind

        init_exception = None

        try:
            if init_fn is not None:
                init_fn(worker_id)
            if num_threads:
                fetcher = _MultithreadDatasetKind.create_fetcher(dataset_kind, dataset, auto_collation, collate_fn, drop_last, num_threads)
            else:
                fetcher = _DatasetKind.create_fetcher(dataset_kind, dataset, auto_collation, collate_fn, drop_last)

<<<<<<< HEAD
=======
            if num_threads:
                fetcher = _MultithreadDatasetKind.create_fetcher(dataset_kind, dataset, auto_collation, collate_fn, drop_last, num_threads)
            else:
                fetcher = _DatasetKind.create_fetcher(dataset_kind, dataset, auto_collation, collate_fn, drop_last)
>>>>>>> d897a9e1
        except Exception:
            init_exception = ExceptionWrapper(
                where="in DataLoader worker process {}".format(worker_id))

        # When using Iterable mode, some worker can exit earlier than others due
        # to the IterableDataset behaving differently for different workers.
        # When such things happen, an `_IterableDatasetStopIteration` object is
        # sent over to the main process with the ID of this worker, so that the
        # main process won't send more tasks to this worker, and will send
        # `None` to this worker to properly exit it.
        #
        # Note that we cannot set `done_event` from a worker as it is shared
        # among all processes. Instead, we set the `iteration_end` flag to
        # signify that the iterator is exhausted. When either `done_event` or
        # `iteration_end` is set, we skip all processing step and just wait for
        # `None`.
        iteration_end = False

        watchdog = ManagerWatchdog()

        while watchdog.is_alive():
            try:
                r = index_queue.get(timeout=MP_STATUS_CHECK_INTERVAL)
            except queue.Empty:
                continue
            if isinstance(r, _ResumeIteration):
                # Acknowledge the main process
                data_queue.put((r, None))
                iteration_end = False

                if isinstance(dataset, IterDataPipe):
                    assert r.seed is not None
                    shared_rng.manual_seed(r.seed)
                    dataset = apply_random_seed(dataset, shared_rng)

                # Recreate the fetcher for worker-reuse policy
                if num_threads:
                    fetcher = _MultithreadDatasetKind.create_fetcher(
                        dataset_kind, dataset, auto_collation, collate_fn, drop_last, num_threads)
                else:
                    fetcher = _DatasetKind.create_fetcher(
                        dataset_kind, dataset, auto_collation, collate_fn, drop_last)
                continue
            elif r is None:
                # Received the final signal
                assert done_event.is_set() or iteration_end
                break
            elif done_event.is_set() or iteration_end:
                # `done_event` is set. But I haven't received the final signal
                # (None) yet. I will keep continuing until get it, and skip the
                # processing steps.
                continue
            idx, index = r
            data: Union[_IterableDatasetStopIteration, ExceptionWrapper]
            if init_exception is not None:
                data = init_exception
                init_exception = None
            else:
                try:
                    data = fetcher.fetch(index)
                except Exception as e:
                    if isinstance(e, StopIteration) and ((dataset_kind == _MultithreadDatasetKind.Iterable) or (dataset_kind == _DatasetKind.Iterable)):
                        data = _IterableDatasetStopIteration(worker_id)
                        # Set `iteration_end`
                        #   (1) to save future `next(...)` calls, and
                        #   (2) to avoid sending multiple `_IterableDatasetStopIteration`s.
                        iteration_end = True
                    else:
                        # It is important that we don't store exc_info in a variable.
                        # `ExceptionWrapper` does the correct thing.
                        # See NOTE [ Python Traceback Reference Cycle Problem ]
                        data = ExceptionWrapper(
                            where="in DataLoader worker process {}".format(worker_id))
            data_queue.put((idx, data))
            del data, idx, index, r  # save memory
    except KeyboardInterrupt:
        # Main process will raise KeyboardInterrupt anyways.
        pass
    if done_event.is_set():
        data_queue.cancel_join_thread()
        data_queue.close()<|MERGE_RESOLUTION|>--- conflicted
+++ resolved
@@ -9,7 +9,6 @@
 import queue
 from torch._utils import ExceptionWrapper
 from typing import Union
-from torch.utils.data import _utils
 from torch.utils.data._utils.worker import *
 from torch.utils.data._utils.worker import _generate_state, _ResumeIteration, _IterableDatasetStopIteration
 
@@ -57,18 +56,12 @@
         try:
             if init_fn is not None:
                 init_fn(worker_id)
+
             if num_threads:
                 fetcher = _MultithreadDatasetKind.create_fetcher(dataset_kind, dataset, auto_collation, collate_fn, drop_last, num_threads)
             else:
                 fetcher = _DatasetKind.create_fetcher(dataset_kind, dataset, auto_collation, collate_fn, drop_last)
 
-<<<<<<< HEAD
-=======
-            if num_threads:
-                fetcher = _MultithreadDatasetKind.create_fetcher(dataset_kind, dataset, auto_collation, collate_fn, drop_last, num_threads)
-            else:
-                fetcher = _DatasetKind.create_fetcher(dataset_kind, dataset, auto_collation, collate_fn, drop_last)
->>>>>>> d897a9e1
         except Exception:
             init_exception = ExceptionWrapper(
                 where="in DataLoader worker process {}".format(worker_id))
