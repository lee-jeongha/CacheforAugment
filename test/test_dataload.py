--- conflicted
+++ resolved
@@ -7,13 +7,8 @@
 torch.multiprocessing.set_sharing_strategy('file_system')   # OSError: [Errno 24] Too many open files
 
 def run_proposed(root, cache_ratio, transform, transform_block, min_reuse_factor, evict_ratio, criteria='random', epochs=5):
-<<<<<<< HEAD
     print("run_proposed")
 
-    mvif = ImageFolderWithCache(root=root, cache_ratio=cache_ratio,
-                                transform=transform, transform_block=transform_block)
-    dl = DataLoaderWithCache(mvif, batch_size=256, shuffle=True, num_workers=4, num_threads=8)
-=======
     mvif = ImageFolderWithCache(root=root, transform=transform)
     mvcd = CachedDataset(cache_length=int(len(mvif) * cache_ratio), evict_ratio=evict_ratio,
                          min_reuse_factor=min_reuse_factor, extra_transform=transform_block)
@@ -24,7 +19,6 @@
     cddl = DataLoaderWithCache(mvcd, batch_num=batch_num)
 
     dataset_samples_dict = { idx : sample for idx, sample in enumerate(mvif.samples) }
->>>>>>> d897a9e1
 
     for epoch in range(epochs):
         cache_time = 0
@@ -44,16 +38,7 @@
                 mvcd.cache_batch(idx, data, target, torch.rand(len(idx)))
             else:
                 raise Exception("criteria has to be 'random'")
-<<<<<<< HEAD
-                #mvif.cache_batch(idx, data, target, loss)
-            cache_end = time.time()
-
-            cache_time += (cache_end - cache_start)
-
-        print("cache elapsed time", cache_time)
-=======
                 #mvcd.cache_batch(idx, data, target, loss)
->>>>>>> d897a9e1
 
         # update index in cache_dataset
         mvcd.make_evict_candidates()
@@ -66,11 +51,8 @@
         print(end - start)
 
 def run_default(root, transform, epochs=5):
-<<<<<<< HEAD
     print("run_default")
 
-=======
->>>>>>> d897a9e1
     mvif = torchvision.datasets.ImageFolder(root=root, transform=transform)
     dl = torch.utils.data.DataLoader(mvif, batch_size=256, shuffle=True, num_workers=16)
 
